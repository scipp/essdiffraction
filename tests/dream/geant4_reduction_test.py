--- conflicted
+++ resolved
@@ -233,11 +233,10 @@
     assert 'diffrn_source.facility ESS' in cif_content
 
 
-<<<<<<< HEAD
-def _assert_contains_dspacing_data(cif_content: str) -> None:
-    assert 'pd_proc.d_spacing' in cif_content
-    assert 'pd_proc.intensity_net' in cif_content
-    assert 'pd_proc.intensity_net_su' in cif_content
+def _assert_contains_tof_data(cif_content: str) -> None:
+    assert 'pd_meas.time_of_flight' in cif_content
+    assert 'pd_proc.intensity_norm' in cif_content
+    assert 'pd_proc.intensity_norm_su' in cif_content
 
 
 def test_sans_workflow_registers_subclasses():
@@ -256,10 +255,4 @@
     wf = DreamGeant4Workflow()
     parameters = reduce_workflow.get_parameters(wf, (DspacingData[SampleRun],))
     assert Filename[SampleRun] in parameters
-    assert Filename[BackgroundRun] not in parameters
-=======
-def _assert_contains_tof_data(cif_content: str) -> None:
-    assert 'pd_meas.time_of_flight' in cif_content
-    assert 'pd_proc.intensity_norm' in cif_content
-    assert 'pd_proc.intensity_norm_su' in cif_content
->>>>>>> 522f00f3
+    assert Filename[BackgroundRun] not in parameters