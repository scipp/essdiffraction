# SHA1:7f34665dae8380142bc93ee5745242a803a4e60c
#
# This file was generated by pip-compile-multi.
# To update, run:
#
#    requirements upgrade
#
<<<<<<< HEAD
asttokens==3.0.0
    # via stack-data
certifi==2025.7.14
    # via requests
charset-normalizer==3.4.2
    # via requests
comm==0.2.2
    # via ipywidgets
decorator==5.2.1
    # via ipython
exceptiongroup==1.3.0
    # via
    #   ipython
    #   pytest
executing==2.2.0
    # via stack-data
=======
certifi==2025.8.3
    # via requests
charset-normalizer==3.4.2
    # via requests
>>>>>>> 8d4d537d
idna==3.10
    # via requests
iniconfig==2.1.0
    # via pytest
<<<<<<< HEAD
ipython==8.37.0
    # via ipywidgets
ipywidgets==8.1.7
    # via -r basetest.in
jedi==0.19.2
    # via ipython
jupyterlab-widgets==3.0.15
    # via ipywidgets
matplotlib-inline==0.1.7
    # via ipython
numpy==2.2.6
=======
numpy==2.3.2
>>>>>>> 8d4d537d
    # via pandas
packaging==25.0
    # via
    #   pooch
    #   pytest
pandas==2.3.1
    # via -r basetest.in
parso==0.8.4
    # via jedi
pexpect==4.9.0
    # via ipython
platformdirs==4.3.8
    # via pooch
pluggy==1.6.0
    # via pytest
pooch==1.8.2
    # via -r basetest.in
prompt-toolkit==3.0.51
    # via ipython
ptyprocess==0.7.0
    # via pexpect
pure-eval==0.2.3
    # via stack-data
pygments==2.19.2
    # via
    #   ipython
    #   pytest
pytest==8.4.1
    # via -r basetest.in
python-dateutil==2.9.0.post0
    # via pandas
pytz==2025.2
    # via pandas
requests==2.32.4
    # via pooch
six==1.17.0
    # via python-dateutil
<<<<<<< HEAD
stack-data==0.6.3
    # via ipython
tomli==2.2.1
    # via pytest
traitlets==5.14.3
    # via
    #   comm
    #   ipython
    #   ipywidgets
    #   matplotlib-inline
typing-extensions==4.14.1
    # via
    #   exceptiongroup
    #   ipython
=======
>>>>>>> 8d4d537d
tzdata==2025.2
    # via pandas
urllib3==2.5.0
    # via requests
wcwidth==0.2.13
    # via prompt-toolkit
widgetsnbextension==4.0.14
    # via ipywidgets<|MERGE_RESOLUTION|>--- conflicted
+++ resolved
@@ -5,36 +5,26 @@
 #
 #    requirements upgrade
 #
-<<<<<<< HEAD
 asttokens==3.0.0
     # via stack-data
-certifi==2025.7.14
-    # via requests
-charset-normalizer==3.4.2
-    # via requests
-comm==0.2.2
-    # via ipywidgets
-decorator==5.2.1
-    # via ipython
-exceptiongroup==1.3.0
-    # via
-    #   ipython
-    #   pytest
-executing==2.2.0
-    # via stack-data
-=======
 certifi==2025.8.3
     # via requests
 charset-normalizer==3.4.2
     # via requests
->>>>>>> 8d4d537d
+comm==0.2.3
+    # via ipywidgets
+decorator==5.2.1
+    # via ipython
+executing==2.2.0
+    # via stack-data
 idna==3.10
     # via requests
 iniconfig==2.1.0
     # via pytest
-<<<<<<< HEAD
-ipython==8.37.0
+ipython==9.4.0
     # via ipywidgets
+ipython-pygments-lexers==1.1.1
+    # via ipython
 ipywidgets==8.1.7
     # via -r basetest.in
 jedi==0.19.2
@@ -43,10 +33,7 @@
     # via ipywidgets
 matplotlib-inline==0.1.7
     # via ipython
-numpy==2.2.6
-=======
 numpy==2.3.2
->>>>>>> 8d4d537d
     # via pandas
 packaging==25.0
     # via
@@ -73,6 +60,7 @@
 pygments==2.19.2
     # via
     #   ipython
+    #   ipython-pygments-lexers
     #   pytest
 pytest==8.4.1
     # via -r basetest.in
@@ -84,23 +72,15 @@
     # via pooch
 six==1.17.0
     # via python-dateutil
-<<<<<<< HEAD
 stack-data==0.6.3
     # via ipython
-tomli==2.2.1
-    # via pytest
 traitlets==5.14.3
     # via
-    #   comm
     #   ipython
     #   ipywidgets
     #   matplotlib-inline
 typing-extensions==4.14.1
-    # via
-    #   exceptiongroup
-    #   ipython
-=======
->>>>>>> 8d4d537d
+    # via ipython
 tzdata==2025.2
     # via pandas
 urllib3==2.5.0
