# SPDX-License-Identifier: BSD-3-Clause
# Copyright (c) 2023 Scipp contributors (https://github.com/scipp)

"""CIF writer for DREAM."""

import scipp as sc
from scippneutron import metadata
from scippneutron.io import cif

from ess.powder.calibration import OutputCalibrationData
from ess.powder.types import (
    Beamline,
    CIFAuthors,
    IofTof,
    ReducedTofCIF,
    ReducerSoftwares,
    Source,
)


def prepare_reduced_tof_cif(
    da: IofTof,
    *,
    authors: CIFAuthors,
    beamline: Beamline,
    source: Source,
    reducers: ReducerSoftwares,
    calibration: OutputCalibrationData,
) -> ReducedTofCIF:
    """Construct a CIF builder with reduced data in d-spacing.

    The object contains the d-spacing coordinate, intensities,
    and some metadata.

    Parameters
    ----------
    da:
        Reduced 1d data with a ``'tof'`` dimension and coordinate.
    authors:
        List of authors to write to the file.
    beamline:
        Information about the beamline that the data was produced at.
    source:
        Information about the neutron source.
    reducers:
        List of software pieces used to reduce the data.
    calibration:
        Coefficients for conversion between d-spacing and final ToF.
        See :meth:`scippneutron.io.cif.CIF.with_powder_calibration`.

    Returns
    -------
    :
        An object that contains the reduced data and metadata.
        Us its ``save`` method to write the CIF file.
    """
    to_save = _prepare_data(da)
    return ReducedTofCIF(
        cif.CIF('reduced_tof')
        .with_reducers(*(reducer.compact_repr for reducer in reducers))
        .with_authors(*authors)
<<<<<<< HEAD
        .with_beamline(beamline=metadata.Beamline(name='DREAM', facility='ESS'))
=======
        .with_beamline(beamline, source)
>>>>>>> 646574e0
        .with_powder_calibration(calibration.to_cif_format())
        .with_reduced_powder_data(to_save)
    )


def _prepare_data(da: sc.DataArray) -> sc.DataArray:
    hist = da.copy(deep=False) if da.bins is None else da.hist()
    hist.coords[hist.dim] = sc.midpoints(hist.coords[hist.dim])
    return hist<|MERGE_RESOLUTION|>--- conflicted
+++ resolved
@@ -4,7 +4,6 @@
 """CIF writer for DREAM."""
 
 import scipp as sc
-from scippneutron import metadata
 from scippneutron.io import cif
 
 from ess.powder.calibration import OutputCalibrationData
@@ -59,11 +58,7 @@
         cif.CIF('reduced_tof')
         .with_reducers(*(reducer.compact_repr for reducer in reducers))
         .with_authors(*authors)
-<<<<<<< HEAD
-        .with_beamline(beamline=metadata.Beamline(name='DREAM', facility='ESS'))
-=======
         .with_beamline(beamline, source)
->>>>>>> 646574e0
         .with_powder_calibration(calibration.to_cif_format())
         .with_reduced_powder_data(to_save)
     )
