# SPDX-License-Identifier: BSD-3-Clause
# Copyright (c) 2024 Scipp contributors (https://github.com/scipp)

from __future__ import annotations

import itertools

import sciline
import scipp as sc
import scippnexus as snx

from ess.powder import providers as powder_providers
<<<<<<< HEAD
from ess.powder import with_pixel_mask_filenames
=======
from ess.powder.correction import (
    RunNormalization,
    insert_run_normalization,
)
>>>>>>> 522f00f3
from ess.powder.types import (
    AccumulatedProtonCharge,
    PixelMaskFilename,
    Position,
    SampleRun,
    TofMask,
    TwoThetaMask,
    VanadiumRun,
    WavelengthMask,
)
from ess.reduce.parameter import parameter_mappers
from ess.reduce.workflow import register_workflow

from .io.cif import CIFAuthors, prepare_reduced_tof_cif
from .io.geant4 import LoadGeant4Workflow
from .parameters import typical_outputs

_dream_providers = (prepare_reduced_tof_cif,)

parameter_mappers[PixelMaskFilename] = with_pixel_mask_filenames


def default_parameters() -> dict:
    # Quantities not available in the simulated data
    sample_position = sc.vector([0.0, 0.0, 0.0], unit="mm")
    source_position = sc.vector([-3.478, 0.0, -76550], unit="mm")
    charge = sc.scalar(1.0, unit="µAh")
    return {
        Position[snx.NXsample, SampleRun]: sample_position,
        Position[snx.NXsample, VanadiumRun]: sample_position,
        Position[snx.NXsource, SampleRun]: source_position,
        Position[snx.NXsource, VanadiumRun]: source_position,
        AccumulatedProtonCharge[SampleRun]: charge,
        AccumulatedProtonCharge[VanadiumRun]: charge,
        CIFAuthors: CIFAuthors([]),
        TofMask: None,
        WavelengthMask: None,
        TwoThetaMask: None,
    }


<<<<<<< HEAD
@register_workflow
def DreamGeant4Workflow() -> sciline.Pipeline:
=======
def DreamGeant4Workflow(*, run_norm: RunNormalization) -> sciline.Pipeline:
>>>>>>> 522f00f3
    """
    Workflow with default parameters for the Dream Geant4 simulation.
    """
    wf = LoadGeant4Workflow()
    for provider in itertools.chain(powder_providers, _dream_providers):
        wf.insert(provider)
    insert_run_normalization(wf, run_norm)
    for key, value in default_parameters().items():
        wf[key] = value
    wf.typical_outputs = typical_outputs
    return wf


__all__ = ['DreamGeant4Workflow', 'default_parameters']<|MERGE_RESOLUTION|>--- conflicted
+++ resolved
@@ -10,14 +10,11 @@
 import scippnexus as snx
 
 from ess.powder import providers as powder_providers
-<<<<<<< HEAD
 from ess.powder import with_pixel_mask_filenames
-=======
 from ess.powder.correction import (
     RunNormalization,
     insert_run_normalization,
 )
->>>>>>> 522f00f3
 from ess.powder.types import (
     AccumulatedProtonCharge,
     PixelMaskFilename,
@@ -59,12 +56,8 @@
     }
 
 
-<<<<<<< HEAD
 @register_workflow
-def DreamGeant4Workflow() -> sciline.Pipeline:
-=======
 def DreamGeant4Workflow(*, run_norm: RunNormalization) -> sciline.Pipeline:
->>>>>>> 522f00f3
     """
     Workflow with default parameters for the Dream Geant4 simulation.
     """
