--- conflicted
+++ resolved
@@ -49,7 +49,6 @@
     """
     from plopp.widgets import Box
 
-<<<<<<< HEAD
     if dim and isinstance(data, sc.DataArray) and dim in data.dims[:-1]:
         data = data.transpose([d for d in data.dims if d != dim] + [dim])
 
@@ -59,12 +58,9 @@
             if dim in v.dims[:-1]:
                 data[k] = v.transpose([d for d in v.dims if d != dim] + [dim])
 
-    view = InstrumentView(data, dim=dim, pixel_size=pixel_size, **kwargs)
-=======
     view = InstrumentView(
         data, dim=dim, pixel_size=pixel_size, autoscale=autoscale, **kwargs
     )
->>>>>>> 6f355826
     return Box(view.children)
 
 
