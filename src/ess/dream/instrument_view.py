--- conflicted
+++ resolved
@@ -137,28 +137,7 @@
         )
         for key, ch in self.checkboxes.items():
             ch.key = key
-<<<<<<< HEAD
             ch.observe(self._check_visibility, names="value")
-        self.cutting_tool.cut_x.button.observe(self._check_visibility, names="value")
-        self.cutting_tool.cut_y.button.observe(self._check_visibility, names="value")
-        self.cutting_tool.cut_z.button.observe(self._check_visibility, names="value")
-        self.children.insert(0, self.modules_widget)
-
-    def _check_visibility(self, _):
-        # Note that this brute force method of looping over all artists is not optimal
-        # but it is non-invasive in the sense that it does not require changes to the
-        # plopp code. If performance becomes an issue, we will consider a different
-        # approach.
-        for name, ch in self.checkboxes.items():
-            key = self.artist_mapping[name]
-            val = ch.value
-            self.fig.artists[key].points.visible = val
-            for c in "xyz":
-                cut_nodes = getattr(self.cutting_tool, f"cut_{c}").select_nodes
-                if key in cut_nodes:
-                    self.fig.artists[cut_nodes[key].id].points.visible = val
-=======
-            ch.observe(self._check_visibility, names='value')
         self.children.insert(0, self.modules_widget)
 
     def _check_visibility(self, _):
@@ -172,5 +151,4 @@
         self.cutting_tool._original_nodes = [
             n for n in self._node_backup if n.id in active_nodes
         ]
-        self.cutting_tool.update_state()
->>>>>>> 4d2228b7
+        self.cutting_tool.update_state()