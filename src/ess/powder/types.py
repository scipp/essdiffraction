# SPDX-License-Identifier: BSD-3-Clause
# Copyright (c) 2023 Scipp contributors (https://github.com/scipp)

"""This module defines the domain types used in ess.powder.

The domain types are used to define parameters and to request results from a Sciline
pipeline.
"""
<<<<<<< HEAD
from enum import Enum
from pathlib import Path
from typing import NewType, TypeVar
=======

from typing import Any, NewType, TypeVar
>>>>>>> 3009fc95

import sciline
import scipp as sc

# 1 TypeVars used to parametrize the generic parts of the workflow

# 1.1 Run types
EmptyCanRun = NewType('EmptyCanRun', int)
"""Empty sample can run."""
EmptyInstrumentRun = NewType('EmptyInstrumentRun', int)
"""Empty instrument run."""
SampleRun = NewType('SampleRun', int)
"""Sample run."""
VanadiumRun = NewType('VanadiumRun', int)
"""Vanadium run."""
RunType = TypeVar('RunType', EmptyInstrumentRun, SampleRun, VanadiumRun)
"""TypeVar used for specifying the run."""


# 2 Workflow parameters

CalibrationFilename = NewType('CalibrationFilename', str)
"""Filename of the instrument calibration file."""


# In Python 3.11, this can be replaced with a StrEnum
class DetectorName(str, Enum):
    """Name of a detector."""

    mantle = 'mantle'
    high_resolution = 'high_resolution'
    endcap_backward = 'endcap_backward'
    endcap_forward = 'endcap_forward'


DspacingBins = NewType('DSpacingBins', sc.Variable)
"""Bin edges for d-spacing."""


class Filename(sciline.Scope[RunType, str], str):
    """Name of an input file."""


class FilePath(sciline.Scope[RunType, Path], Path):
    """Path to an input file on disk."""


OutFilename = NewType('OutFilename', str)
"""Filename of the output."""

TwoThetaBins = NewType('TwoThetaBins', sc.Variable)
"""Bin edges for grouping in 2theta.

This is used by an alternative focussing step that groups detector
pixels by scattering angle into bins given by these edges.
"""

UncertaintyBroadcastMode = Enum(
    'UncertaintyBroadcastMode', ['drop', 'upper_bound', 'fail']
)
"""Mode for broadcasting uncertainties.

See https://doi.org/10.3233/JNR-220049 for context.
"""

ValidTofRange = NewType('ValidTofRange', sc.Variable)
"""Min and max tof value of the instrument."""

# 3 Workflow (intermediate) results


class AccumulatedProtonCharge(sciline.Scope[RunType, sc.Variable], sc.Variable):
    """Total proton charge."""

    # Override the docstring of super().__init__ because if contains a broken link
    # when used by Sphinx in ESSdiffraction.
    def __init__(self, *args: Any, **kwargs: Any) -> None:
        super().__init__(*args, **kwargs)


CalibrationData = NewType('CalibrationData', sc.Dataset)
"""Detector calibration data."""


class DetectorDimensions(sciline.Scope[DetectorName, tuple[str, ...]], tuple[str, ...]):
    """Logical detector dimensions."""


class DspacingData(sciline.Scope[RunType, sc.DataArray], sc.DataArray):
    """Data converted to d-spacing."""


class DspacingDataWithoutVariances(sciline.Scope[RunType, sc.DataArray], sc.DataArray):
    """Data converted to d-spacing where variances where removed."""


DspacingHistogram = NewType('DspacingHistogram', sc.DataArray)
"""Histogrammed intensity vs d-spacing."""


class FilteredData(sciline.Scope[RunType, sc.DataArray], sc.DataArray):
    """Raw data without invalid events."""


class FocussedData(sciline.Scope[RunType, sc.DataArray], sc.DataArray):
    """Intensity vs d-spacing after focussing pixels."""


class NormalizedByProtonCharge(sciline.Scope[RunType, sc.DataArray], sc.DataArray):
    """Data that has been normalized by proton charge."""


NormalizedByVanadium = NewType('NormalizedByVanadium', sc.DataArray)
"""Data that has been normalized by a vanadium run."""


class ProtonCharge(sciline.Scope[RunType, sc.DataArray], sc.DataArray):
    """Time-dependent proton charge."""


RawCalibrationData = NewType('RawCalibrationData', sc.Dataset)
"""Calibration data as loaded from file, needs preprocessing before using."""


class RawDataAndMetadata(sciline.Scope[RunType, sc.DataGroup], sc.DataGroup):
    """Raw data and associated metadata."""


class RawDetector(sciline.Scope[RunType, sc.DataGroup], sc.DataGroup):
    """Full raw data for a detector."""


class RawDetectorData(sciline.Scope[RunType, sc.DataArray], sc.DataArray):
    """Data (events / histogram) extracted from a RawDetector."""


class RawSample(sciline.Scope[RunType, sc.DataGroup], sc.DataGroup):
    """Raw data from a loaded sample."""


RawSource = NewType('RawSource', sc.DataGroup)
"""Raw data from a loaded neutron source."""


class TofCroppedData(sciline.Scope[RunType, sc.DataArray], sc.DataArray):
    """Raw data cropped to the valid TOF range."""


del sc, sciline, NewType, TypeVar<|MERGE_RESOLUTION|>--- conflicted
+++ resolved
@@ -6,14 +6,10 @@
 The domain types are used to define parameters and to request results from a Sciline
 pipeline.
 """
-<<<<<<< HEAD
+
 from enum import Enum
 from pathlib import Path
-from typing import NewType, TypeVar
-=======
-
 from typing import Any, NewType, TypeVar
->>>>>>> 3009fc95
 
 import sciline
 import scipp as sc
