# SPDX-License-Identifier: BSD-3-Clause
# Copyright (c) 2023 Scipp contributors (https://github.com/scipp)

"""This module defines the domain types used in ess.powder.

The domain types are used to define parameters and to request results from a Sciline
pipeline.
"""

from collections.abc import Callable
from pathlib import Path
from typing import Any, NewType, TypeVar

import sciline
import scipp as sc
from scippneutron import metadata
from scippneutron.io import cif
from scippneutron.metadata import Person, Software

from ess.reduce.nexus import types as reduce_t
from ess.reduce.time_of_flight import types as tof_t

# from ess.reduce.time_of_flight import TofWorkflow as _TofWorkflow
from ess.reduce.uncertainty import UncertaintyBroadcastMode as _UncertaintyBroadcastMode

# 1 TypeVars used to parametrize the generic parts of the workflow

BackgroundRun = reduce_t.BackgroundRun
BunkerMonitor = reduce_t.Monitor2
CalibratedDetector = reduce_t.CalibratedDetector
CalibratedMonitor = reduce_t.CalibratedMonitor
DetectorData = reduce_t.DetectorData
DetectorPositionOffset = reduce_t.DetectorPositionOffset
EmptyBeamRun = reduce_t.EmptyBeamRun
Filename = reduce_t.Filename
CaveMonitor = reduce_t.Monitor1
MonitorData = reduce_t.MonitorData
MonitorPositionOffset = reduce_t.MonitorPositionOffset
NeXusDetectorName = reduce_t.NeXusDetectorName
NeXusMonitorName = reduce_t.NeXusName
NeXusComponent = reduce_t.NeXusComponent
SampleRun = reduce_t.SampleRun
Position = reduce_t.Position
VanadiumRun = reduce_t.VanadiumRun

DetectorBankSizes = reduce_t.DetectorBankSizes

PulsePeriod = tof_t.PulsePeriod
PulseStride = tof_t.PulseStride
PulseStrideOffset = tof_t.PulseStrideOffset
DistanceResolution = tof_t.DistanceResolution
TimeResolution = tof_t.TimeResolution
LtotalRange = tof_t.LtotalRange
LookupTableRelativeErrorThreshold = tof_t.LookupTableRelativeErrorThreshold
TimeOfFlightLookupTable = tof_t.TimeOfFlightLookupTable
SimulationResults = tof_t.SimulationResults

RunType = TypeVar("RunType", SampleRun, VanadiumRun)
MonitorType = TypeVar("MonitorType", CaveMonitor, BunkerMonitor)


# 2 Workflow parameters

CalibrationFilename = NewType("CalibrationFilename", str | None)
"""Filename of the instrument calibration file."""


DspacingBins = NewType("DSpacingBins", sc.Variable)
"""Bin edges for d-spacing."""


OutFilename = NewType("OutFilename", str)
"""Filename of the output."""

TwoThetaBins = NewType("TwoThetaBins", sc.Variable)
"""Bin edges for grouping in 2theta.

This is used by an alternative focussing step that groups detector
pixels by scattering angle into bins given by these edges.
"""

UncertaintyBroadcastMode = _UncertaintyBroadcastMode
"""Mode for broadcasting uncertainties.

See https://doi.org/10.3233/JNR-220049 for context.
"""

ValidTofRange = NewType("ValidTofRange", sc.Variable)
"""Min and max tof value of the instrument."""

# 3 Workflow (intermediate) results


class AccumulatedProtonCharge(sciline.Scope[RunType, sc.Variable], sc.Variable):
    """Total proton charge."""

    # Override the docstring of super().__init__ because if contains a broken link
    # when used by Sphinx in ESSdiffraction.
    def __init__(self, *args: Any, **kwargs: Any) -> None:
        super().__init__(*args, **kwargs)


CalibrationData = NewType("CalibrationData", sc.Dataset | None)
"""Detector calibration data."""


class TofData(sciline.Scope[RunType, sc.DataArray], sc.DataArray):
    """Data with time-of-flight coordinate."""


class DataWithScatteringCoordinates(sciline.Scope[RunType, sc.DataArray], sc.DataArray):
    """Data with scattering coordinates computed for all events: wavelength, 2theta,
    d-spacing."""


class DspacingData(sciline.Scope[RunType, sc.DataArray], sc.DataArray):
    """Data converted to d-spacing."""


DspacingHistogram = NewType("DspacingHistogram", sc.DataArray)
"""Histogrammed intensity vs d-spacing."""

ElasticCoordTransformGraph = NewType("ElasticCoordTransformGraph", dict)
"""Graph for transforming coordinates in elastic scattering."""


class FilteredData(sciline.Scope[RunType, sc.DataArray], sc.DataArray):
    """Raw data without invalid events."""


class FocussedDataDspacing(sciline.Scope[RunType, sc.DataArray], sc.DataArray):
    """Intensity vs d-spacing after focussing pixels."""


class FocussedDataDspacingTwoTheta(sciline.Scope[RunType, sc.DataArray], sc.DataArray):
    """Intensity vs (d-spacing, 2theta) after focussing pixels."""


IofDspacing = NewType("IofDspacing", sc.DataArray)
"""Data that has been normalized by a vanadium run."""

IofTof = NewType("IofTof", sc.DataArray)
"""Data that has been normalized by a vanadium run and converted to ToF."""

IofDspacingTwoTheta = NewType("IofDspacingTwoTheta", sc.DataArray)
"""Data that has been normalized by a vanadium run, and grouped into 2theta bins."""


class MaskedData(sciline.Scope[RunType, sc.DataArray], sc.DataArray):
    """Data with masked pixels, tof regions, wavelength regions, 2theta regions, or
    dspacing regions."""


MaskedDetectorIDs = NewType("MaskedDetectorIDs", dict[str, sc.Variable])
"""1-D variable listing all masked detector IDs."""

CaveMonitorPosition = NewType("CaveMonitorPosition", sc.Variable)
"""Position of DREAM's cave monitor."""


class MonitorFilename(sciline.Scope[RunType, Path], Path):
    """Filename for monitor data.

    Usually, monitors should be stored in the same file as detector data.
    But McStas simulations may output monitors and detectors as separate files.
    """


class WavelengthMonitor(
    sciline.ScopeTwoParams[RunType, MonitorType, sc.DataArray], sc.DataArray
):
    """Monitor histogram in wavelength."""


class NormalizedRunData(sciline.Scope[RunType, sc.DataArray], sc.DataArray):
    """Data that has been normalized by proton charge."""


PixelMaskFilename = NewType("PixelMaskFilename", str)
"""Filename of a pixel mask."""


class ProtonCharge(sciline.Scope[RunType, sc.DataArray], sc.DataArray):
    """Time-dependent proton charge."""


class RawDataAndMetadata(sciline.Scope[RunType, sc.DataGroup], sc.DataGroup):
    """Raw data and associated metadata."""


TofMask = NewType("TofMask", Callable | None)
"""TofMask is a callable that returns a mask for a given TofData."""


TwoThetaMask = NewType("TwoThetaMask", Callable | None)
"""TwoThetaMask is a callable that returns a mask for a given TwoThetaData."""


WavelengthMask = NewType("WavelengthMask", Callable | None)
"""WavelengthMask is a callable that returns a mask for a given WavelengthData."""

Beamline = reduce_t.Beamline
"""Beamline metadata."""

<<<<<<< HEAD
CIFAuthors = NewType("CIFAuthors", list[metadata.Person])
=======
ReducerSoftwares = NewType('ReducerSoftware', list[Software])
"""Pieces of software used to reduce the data."""

Source = reduce_t.Source
"""Neutron source metadata."""

CIFAuthors = NewType('CIFAuthors', list[Person])
>>>>>>> 646574e0
"""List of authors to save to output CIF files."""

ReducedTofCIF = NewType("ReducedTofCIF", cif.CIF)
"""Reduced data in time-of-flight, ready to be saved to a CIF file."""


class DetectorLtotal(sciline.Scope[RunType, sc.Variable], sc.Variable):
    """Total path length of neutrons from source to detector (L1 + L2)."""


class MonitorLtotal(
    sciline.ScopeTwoParams[RunType, MonitorType, sc.Variable], sc.Variable
):
    """Total path length of neutrons from source to monitor."""


class TofMonitorData(
    sciline.ScopeTwoParams[RunType, MonitorType, sc.DataArray], sc.DataArray
):
    """Monitor data with time-of-flight coordinate."""


TimeOfFlightLookupTableFilename = NewType("TimeOfFlightLookupTableFilename", str)
"""Filename of the time-of-flight lookup table."""


del sc, sciline, NewType, TypeVar<|MERGE_RESOLUTION|>--- conflicted
+++ resolved
@@ -202,9 +202,6 @@
 Beamline = reduce_t.Beamline
 """Beamline metadata."""
 
-<<<<<<< HEAD
-CIFAuthors = NewType("CIFAuthors", list[metadata.Person])
-=======
 ReducerSoftwares = NewType('ReducerSoftware', list[Software])
 """Pieces of software used to reduce the data."""
 
@@ -212,7 +209,6 @@
 """Neutron source metadata."""
 
 CIFAuthors = NewType('CIFAuthors', list[Person])
->>>>>>> 646574e0
 """List of authors to save to output CIF files."""
 
 ReducedTofCIF = NewType("ReducedTofCIF", cif.CIF)
