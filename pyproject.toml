[build-system]
requires = [
  "setuptools>=77",
  "setuptools_scm[toml]>=8.0",
]
build-backend = "setuptools.build_meta"

[project]
name = "essdiffraction"
description = "Diffraction data reduction for the European Spallation Source"
authors = [{ name = "Scipp contributors" }]
license = "BSD-3-Clause"
license-files = ["LICENSE"]
readme = "README.md"
classifiers = [
    "Intended Audience :: Science/Research",
    "Natural Language :: English",
    "Operating System :: OS Independent",
    "Programming Language :: Python :: 3",
    "Programming Language :: Python :: 3 :: Only",
    "Programming Language :: Python :: 3.11",
    "Programming Language :: Python :: 3.12",
    "Programming Language :: Python :: 3.13",
    "Topic :: Scientific/Engineering",
    "Typing :: Typed",
]
requires-python = ">=3.11"

# IMPORTANT:
# Run 'tox -e deps' after making changes here. This will update requirement files.
# Make sure to list one dependency per line.
dependencies = [
<<<<<<< HEAD
  "dask>=2022.1.0",
  "essreduce>=25.05.3",
=======
  "dask",
  "essreduce>=25.07.0",
>>>>>>> 8d4d537d
  "graphviz",
  "numpy>=1.25",
  "plopp>=25.03.0",
  "pythreejs>=2.4.1",
  "sciline>=25.04.1",
  "scipp>=25.05.1",
  "scippneutron>=25.02.0",
  "scippnexus>=23.12.0",
  "tof>=25.01.2",
]

dynamic = ["version"]

[project.optional-dependencies]
test = [
    "pandas>=2.1.2",
    "pooch>=1.5",
    "pytest>=7.0",
    "ipywidgets>=8.1.7"
]

[project.urls]
"Bug Tracker" = "https://github.com/scipp/essdiffraction/issues"
"Documentation" = "https://scipp.github.io/essdiffraction"
"Source" = "https://github.com/scipp/essdiffraction"

[tool.setuptools_scm]

[tool.pytest.ini_options]
minversion = "7.0"
addopts = """
--strict-config
--strict-markers
--import-mode=importlib
-ra
-v
"""
testpaths = "tests"
filterwarnings = [
  "error",
  'ignore:\s*Sentinel is not a public part of the traitlets API:DeprecationWarning',
  # We don't need to do anything, this will go away when we update to pandas 3:
  'ignore:\s*Pyarrow will become a required dependency of pandas:DeprecationWarning',
]

[tool.ruff]
line-length = 88
extend-include = ["*.ipynb"]
extend-exclude = [
    ".*", "__pycache__", "build", "dist", "install",
]

[tool.ruff.lint]
# See https://docs.astral.sh/ruff/rules/
select = ["B", "C4", "DTZ", "E", "F", "G", "I", "PERF", "PGH", "PT", "PYI", "RUF", "S", "T20", "UP", "W"]
ignore = [
    # Conflict with ruff format, see
    # https://docs.astral.sh/ruff/formatter/#conflicting-lint-rules
    "COM812", "COM819", "D206", "D300", "E111", "E114", "E117", "ISC001", "ISC002", "Q000", "Q001", "Q002", "Q003", "W191",
]
fixable = ["B010", "I001", "PT001", "RUF022"]
isort.known-first-party = ["ess.diffraction", "ess.dream", "ess.powder"]
pydocstyle.convention = "numpy"

[tool.ruff.lint.per-file-ignores]
# those files have an increased risk of relying on import order
"tests/*" = [
    "S101",  # asserts are fine in tests
    "B018",  # 'useless expressions' are ok because some tests just check for exceptions
]
"*.ipynb" = [
    "E501",  # longer lines are sometimes more readable
    "F403",  # *-imports used with domain types
    "F405",  # linter may fail to find names because of *-imports
    "I",  # we don't collect imports at the top
    "S101",  # asserts are used for demonstration and are safe in notebooks
    "T201",  # printing is ok for demonstration purposes
]

[tool.ruff.format]
quote-style = "preserve"

[tool.mypy]
strict = true
ignore_missing_imports = true
enable_error_code = [
    "ignore-without-code",
    "redundant-expr",
    "truthy-bool",
]
warn_unreachable = true

[tool.codespell]
ignore-words-list = [
    # Codespell wants "socioeconomic" which seems to be the standard spelling.
    # But we use the word in our code of conduct which is the contributor covenant.
    # Let's not modify it if we don't have to.
    "socio-economic",
]<|MERGE_RESOLUTION|>--- conflicted
+++ resolved
@@ -30,16 +30,11 @@
 # Run 'tox -e deps' after making changes here. This will update requirement files.
 # Make sure to list one dependency per line.
 dependencies = [
-<<<<<<< HEAD
   "dask>=2022.1.0",
-  "essreduce>=25.05.3",
-=======
-  "dask",
   "essreduce>=25.07.0",
->>>>>>> 8d4d537d
   "graphviz",
   "numpy>=1.25",
-  "plopp>=25.03.0",
+  "plopp>=25.07.0",
   "pythreejs>=2.4.1",
   "sciline>=25.04.1",
   "scipp>=25.05.1",
