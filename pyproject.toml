[build-system]
requires = [
  "setuptools>=68",
  "setuptools_scm[toml]>=8.0",
]
build-backend = "setuptools.build_meta"

[project]
name = "essdiffraction"
description = "Diffraction data reduction for the European Spallation Source"
authors = [{ name = "Scipp contributors" }]
license = { file = "LICENSE" }
readme = "README.md"
classifiers = [
    "Intended Audience :: Science/Research",
    "License :: OSI Approved :: BSD License",
    "Natural Language :: English",
    "Operating System :: OS Independent",
    "Programming Language :: Python :: 3",
    "Programming Language :: Python :: 3 :: Only",
    "Programming Language :: Python :: 3.10",
    "Programming Language :: Python :: 3.11",
    "Programming Language :: Python :: 3.12",
    "Programming Language :: Python :: 3.13",
    "Topic :: Scientific/Engineering",
    "Typing :: Typed",
]
requires-python = ">=3.10"

# IMPORTANT:
# Run 'tox -e deps' after making changes here. This will update requirement files.
# Make sure to list one dependency per line.
dependencies = [
  "dask",
<<<<<<< HEAD
  "essreduce>=25.02.3",
=======
  "essreduce>=25.02.4",
>>>>>>> 646574e0
  "graphviz",
  "numpy",
  "plopp",
  "pythreejs",
  "sciline>=24.06.0",
  "scipp>=24.09.1",
  "scippneutron>=25.02.0",
  "scippnexus>=23.12.0",
  "tof>=25.01.2",
]

dynamic = ["version"]

[project.optional-dependencies]
test = [
    "pandas",
    "pooch",
    "pytest",
]

[project.urls]
"Bug Tracker" = "https://github.com/scipp/essdiffraction/issues"
"Documentation" = "https://scipp.github.io/essdiffraction"
"Source" = "https://github.com/scipp/essdiffraction"

[tool.setuptools_scm]

[tool.pytest.ini_options]
minversion = "7.0"
addopts = """
--strict-config
--strict-markers
--import-mode=importlib
-ra
-v
"""
testpaths = "tests"
filterwarnings = [
  "error",
  'ignore:\s*Sentinel is not a public part of the traitlets API:DeprecationWarning',
  # We don't need to do anything, this will go away when we update to pandas 3:
  'ignore:\s*Pyarrow will become a required dependency of pandas:DeprecationWarning',
]

[tool.ruff]
line-length = 88
extend-include = ["*.ipynb"]
extend-exclude = [
    ".*", "__pycache__", "build", "dist", "install",
]

[tool.ruff.lint]
# See https://docs.astral.sh/ruff/rules/
select = ["B", "C4", "DTZ", "E", "F", "G", "I", "PERF", "PGH", "PT", "PYI", "RUF", "S", "T20", "UP", "W"]
ignore = [
    # Conflict with ruff format, see
    # https://docs.astral.sh/ruff/formatter/#conflicting-lint-rules
    "COM812", "COM819", "D206", "D300", "E111", "E114", "E117", "ISC001", "ISC002", "Q000", "Q001", "Q002", "Q003", "W191",
]
fixable = ["B010", "I001", "PT001", "RUF022"]
isort.known-first-party = ["ess.diffraction", "ess.dream", "ess.powder"]
pydocstyle.convention = "numpy"

[tool.ruff.lint.per-file-ignores]
# those files have an increased risk of relying on import order
"tests/*" = [
    "S101",  # asserts are fine in tests
    "B018",  # 'useless expressions' are ok because some tests just check for exceptions
]
"*.ipynb" = [
    "E501",  # longer lines are sometimes more readable
    "F403",  # *-imports used with domain types
    "F405",  # linter may fail to find names because of *-imports
    "I",  # we don't collect imports at the top
    "S101",  # asserts are used for demonstration and are safe in notebooks
    "T201",  # printing is ok for demonstration purposes
]

[tool.ruff.format]
quote-style = "preserve"

[tool.mypy]
strict = true
ignore_missing_imports = true
enable_error_code = [
    "ignore-without-code",
    "redundant-expr",
    "truthy-bool",
]
warn_unreachable = true

[tool.codespell]
ignore-words-list = [
    # Codespell wants "socioeconomic" which seems to be the standard spelling.
    # But we use the word in our code of conduct which is the contributor covenant.
    # Let's not modify it if we don't have to.
    "socio-economic",
]<|MERGE_RESOLUTION|>--- conflicted
+++ resolved
@@ -32,11 +32,7 @@
 # Make sure to list one dependency per line.
 dependencies = [
   "dask",
-<<<<<<< HEAD
-  "essreduce>=25.02.3",
-=======
   "essreduce>=25.02.4",
->>>>>>> 646574e0
   "graphviz",
   "numpy",
   "plopp",
